--- conflicted
+++ resolved
@@ -2,7 +2,7 @@
 
 ### TBD / work for future releases
 - package_resources will get deprecated with Python 3.11, but the usage of importlib.resources was not stable between 3.7 and 3.10 so it needs to be discouraged for the time being
-<<<<<<< HEAD
+
 - Deprecation warning ahead of pandas 3.0: *C:\Users\compi\AppData\Local\Temp\ipykernel_20852\3573829142.py:6: DeprecationWarning: 
 Pyarrow will become a required dependency of pandas in the next major release of pandas (pandas 3.0),*
 
@@ -17,18 +17,12 @@
 - added arguments (segwav) to PltSpgFtrs()
 - last loaded to main 31/01/2024
    
-=======
-
-### Notes on v0.8.2
 - the iSpectrogram() interactive spectrogram is reworked considerably
 - restructuring of the ./data directory, now structured with subdirs
 - a number of smaller bug fixes/patches
 - added the mel.py module in sp
 - added arguments (segwav) to PltSpgFtrs()
->>>>>>> 522eef5a
-- the iSpectrogram() interactive spectrogram is reworked considerably
-- restructuring of the ./data directory, now structured with subdirs
-- a number of smaller bug fixes/patches
+
 
 ### Notes on v08.01
 - This is an intermediate work-in-progress release (with inconsistent naming) frozen on 16/01/2024
