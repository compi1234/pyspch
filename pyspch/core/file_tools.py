--- conflicted
+++ resolved
@@ -127,12 +127,6 @@
             cols[c].append(line[c])
     return(cols)
 
-<<<<<<< HEAD
-def read_json_file(resource,encoding='utf-8',maxcols=None,as_cols=False):
-    lines = read_data_file(resource,encoding,maxcols,as_cols)
-    return json.loads(lines[0])
-    
-=======
 class NpEncoder(json.JSONEncoder):
     def default(self, obj):
         if isinstance(obj, np.integer):
@@ -148,7 +142,6 @@
         json.dump(data, f, cls=NpEncoder)
 
 def read_json(filename):
-    with Spch.open_fobj(filename) as f:
+    with open_fobj(filename) as f:
         data = json.load(f)
-    return data
->>>>>>> da5b91d0
+    return data