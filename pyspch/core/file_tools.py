--- conflicted
+++ resolved
@@ -1,9 +1,4 @@
-<<<<<<< HEAD
 import os, sys, io, pkg_resources
-=======
-import os, sys, io
-import json
->>>>>>> 85b5c627
 import numpy as np
 import pandas as pd
 import json
