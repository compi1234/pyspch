#  Utilities
#
#
import os,sys,io 

import math
import numpy as np
import pandas as pd
import seaborn as sns
import matplotlib as mpl
import matplotlib.pyplot as plt
import matplotlib.gridspec as gridspec 

from .constants import EPS_FLOAT, LOG10, SIGEPS_FLOAT

##################################################
# PART 0:  GLOBAL UTILITIES
##################################################
####
# A single call to check if IN_COLAB has been set
####
def check_colab():
    return('google.colab' in str(get_ipython()))

##################################################
# PART I:  MATH UTILITIES
##################################################

def next_power_of_2(x):  
    return 1 if x == 0 else 2**(x - 1).bit_length()

def normalize(x, axis=0):
    """Normalizes a multidimensional input array so that the values sums to 1 along the specified axis
    Typically applied to some multinomal distribution

    x       numpy array
            of not normalized data
    axis    int
            dimension along which the normalization should be done

    """

    xs = x.sum(axis,keepdims=True)
    xs[xs<EPS_FLOAT]=1.
    shape = list(x.shape)
    shape[axis] = 1
    xs.shape = shape
    return(x / xs)

def floor(x,FLOOR=EPS_FLOAT):
    """ array floor:  returns  max(x,FLOOR)  """
    return(np.maximum(x,FLOOR))

def logf(x,eps=EPS_FLOAT):
    """ array log with flooring """
    return(np.log(np.maximum(x,eps)))
    
def log10f(x,eps=EPS_FLOAT):
    """ array log10 with flooring """
    return(np.log10(np.maximum(x,eps)))
    
def convertf(x,iscale="lin",oscale="log",eps=EPS_FLOAT):
    """ array conversions between lin, log and log10 with flooring protection """
    if iscale == oscale: 
        return x
    
    if iscale == "lin":
        if oscale == "log":
            return logf(x,eps)
        elif oscale == "log10":
            return log10f(x,eps)
    elif iscale == "log":
        if oscale == "lin":
            return np.exp(x)
        elif oscale == "log10":
            return x/LOG10
    elif iscale == "log10":
        if oscale == "lin":
            return np.power(10.0,x)
        elif oscale == "log":
            return x*LOG10


        
##################################################
# PART II: Labels and Segmentations
##################################################
def lbls2seg(lbls,shift=0.01):
    '''
    converts a label sequence (alignment) to a segmentation DataFrame
    This conversion may fail if some frames are not labeled
    
    Arguments:
    lbls       np.array of labels
    shift      frame shift (default=0.01)
    
    Output:
    segmentation dataframe with columns {'t0','t1','seg'}
    '''

    t1 = []
    t0 = [ 0. ]
    seg = [ lbls[0] ]
    for i in range(1,len(lbls)):
        if lbls[i] != lbls[i-1]:
            t0.append( i*shift )
            seg.append(lbls[i])
            t1.append( i*shift )
    t1.append( len(lbls) * shift )
    return( pd.DataFrame({'t0':t0,'t1':t1,'seg':seg}) )   

def seg2lbls(seg, shift=0.01, n_frames=None, end_time=None, pad_lbl=None):
    '''
    seg2lbls() converts a segmentation DataFrame to an alignment 
                in the form of an array of labels
                This conversion will fill empty regions with the padding label
                'pad_lbl' and will make an output at least as large as n_frames (or end_time)
    
    Arguments:
    seg      Segmentation DataFrame with columns {'t0','t1','seg'}
    shift    frame shift (in units used in seg)
    n_frames desired number of frames, overrides last value in seg if larger
    end_time desired end time of segmentation, overrides last value in seg if larger
    pad_lbl  a padding label for missing segments (default=None)
    
    Returns:
    lbls[]   list with labels
    
    '''

    # determine desired end_time/n_frames from arguments or segmentation
    if (n_frames is None) and (end_time is not None):
        n_frames = round(end_time/shift)

    n_fr = round(seg['t1'].iloc[-1]/shift)
    if n_frames is None: 
        n_frames = n_fr
    else: n_frames = max(n_frames,n_fr)
        
    lbls = [pad_lbl] * n_frames
    for _, seg in seg.iterrows():
        f0 = max(round(seg['t0']/shift), 0)
        f1 = min(round(seg['t1']/shift), n_frames)
        lbls[f0:f1] = [seg['seg']] * int(f1 - f0)
        
    return lbls 


##################################################
# PART III: Confusion Matrices
##################################################

# Pretty Print routine makes for confusion matrices
def plot_confusion_matrix(cm,labels=[],title='Confusion Matrix\n',figsize=(4,4),**kwargs):
    '''
    Plot a Confusion Matrix
    
    Arguments
        cm        confusion matrix, np.array or DataFrame
        labels    Default = []
        title     Default = 'Confusion Matrix'
        figsize   Default = (4,4)
        **kwargs  extra arguments to pass to sns.heatmap()
    '''
    
    heatmap_args = {
        'annot': True, 
        'fmt': 'd', 
        'annot_kws': {'fontsize': 12, 'color':'k'},
        'xticklabels':labels,
        'yticklabels':labels,
        'square': True, 
        'linecolor': 'k', 
        'linewidth': 1.5, 
        'cmap':'Blues', 
        'cbar': False
        }
    
    heatmap_args.update(kwargs)
    f,ax = plt.subplots(figsize=figsize)
    sns.heatmap(cm, **heatmap_args)
    ax.tick_params(axis='y',labelrotation=0.0,left=True)
    plt.title(title)
    plt.xlabel('Predicted')
    plt.ylabel('True')
    plt.show()
    
<<<<<<< HEAD
    return f,ax
    


####
# A single call to check if IN_COLAB has been set
####
def check_colab():
    return('google.colab' in str(get_ipython()))


####
# Dictionairy function
####
def dct_diff(dct1, dct2):
    '''
    Returns dictionairy with keys and values from dct2, 
    but only retains keys not in dct1. 
    '''
    return {k : dct2[k] for k, _ in set(dct2.items()) - set(dct1.items())}
=======
    return f,ax
>>>>>>> da5b91d0
<|MERGE_RESOLUTION|>--- conflicted
+++ resolved
@@ -185,27 +185,4 @@
     plt.ylabel('True')
     plt.show()
     
-<<<<<<< HEAD
-    return f,ax
-    
-
-
-####
-# A single call to check if IN_COLAB has been set
-####
-def check_colab():
-    return('google.colab' in str(get_ipython()))
-
-
-####
-# Dictionairy function
-####
-def dct_diff(dct1, dct2):
-    '''
-    Returns dictionairy with keys and values from dct2, 
-    but only retains keys not in dct1. 
-    '''
-    return {k : dct2[k] for k, _ in set(dct2.items()) - set(dct1.items())}
-=======
-    return f,ax
->>>>>>> da5b91d0
+    return f,ax